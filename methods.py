from typing import Sequence
from abc import ABC, abstractmethod

import torch
import torch.nn as nn
import torch.nn.functional as F

log2pi = torch.log(torch.tensor(2 * torch.pi))


class MLP(nn.Module):
    def __init__(self, layer_sizes: Sequence[int], activation_fn=nn.GELU, dropout_p=0.0):
        super(MLP, self).__init__()
        self.dropout_p = dropout_p
        layers = []
        for i in range(len(layer_sizes) - 1):
            layers.append(
                nn.Linear(layer_sizes[i], layer_sizes[i + 1])
            )
            if i < len(layer_sizes) - 2:
                layers.append(activation_fn())
                layers.append(
                    nn.Dropout(p=self.dropout_p)
                )
<<<<<<< HEAD
=======
        # layers.append(nn.Sigmoid())
>>>>>>> 8269d73f
        self.network = nn.Sequential(*layers)

    def forward(self, x):
        return self.network(x)


class ProbabilisticMethod(ABC):
    @abstractmethod
    def get_F_at_y(self, batch_y, pred_params):
        pass

    @abstractmethod
    def get_logscore_at_y(self, batch_y, pred_params):
        pass

    @abstractmethod
    def loss(self, batch_y, pred_params):
        pass

    def forward(self, batch_x):
        pass

    def get_numerical_CRPS(
        self, batch_y, pred_params, lower, upper, count, divide=False
    ):
        assert batch_y.shape[1] == 1
        dys = torch.linspace(lower, upper, count)

        if divide:
            print("running with divide", divide, "-" * 10)
            # we do it ten points at a time to avoid memory issues
            for i in range(
                0, len(dys), divide
            ):  # (0, 10, 20, ..., ((count-1)//10)*10) < count
                print(f"getting numerical crps {i}...")
                divided_points = dys[i : i + divide]
                crps = self.get_numerical_CRPS(
                    batch_y,
                    pred_params,
                    divided_points[0],
                    divided_points[1],
                    len(divided_points),
                    divide=False,
                )
                if i == 0:
                    out = crps
                else:
                    out += crps
            return out

        dys = (
            dys.reshape(1, count).expand(pred_params.shape[0], count).to(batch_y.device)
        )
        Fy = self.get_F_at_y(dys, pred_params)  # (N, count)
        heavyside = 1 * (batch_y <= dys)  # (N, count)
        integrant = (Fy - heavyside) ** 2  # (N, count)
        crps = (dys[0, 1] - dys[0, 0]) * (
            integrant[:, 0] / 2 + integrant[:, 1:].sum(dim=1) + integrant[:, -1] / 2
        )  # (N,)
        return crps


class LaplaceLogScore(ProbabilisticMethod, nn.Module):
    def __init__(self, layer_sizes, **kwargs):
        """
        `layer_sizes` is a list of neurons for each layer, the first element being the dimension of the input.
        It does not include the last layer.
        """
        super(LaplaceLogScore, self).__init__()
        self.model = MLP(layer_sizes + [2], **kwargs)

    def get_F_at_y(self, batch_y, pred_params):
        mus, bs = pred_params[:, 0:1], pred_params[:, 1:]
        return 0.5 + 0.5 * (2 * (mus < batch_y) - 1) * (
            1 - torch.exp(-torch.abs(mus - batch_y) / bs)
        )

    def get_logscore_at_y(self, batch_y, pred_params):
        mus, bs = pred_params[:, 0:1], pred_params[:, 1:]
        return torch.log(2 * bs) + torch.abs(mus - batch_y) / bs

    def loss(self, batch_y, pred_params):
        return self.get_logscore_at_y(
            batch_y, pred_params
        ).mean()  # we should use sum but the mean has more deceent magnitude

    def forward(self, batch_x):
        params = self.model(batch_x)  # logits
        mu, blogits = params[:, 0], params[:, 1]
        blogits = nn.functional.softplus(blogits)  # w_b must be positive
        return torch.stack([mu, blogits], dim=1)


class LaplaceCRPS(LaplaceLogScore):
    def __init__(self, layer_sizes, **kwargs):
        """
        `layer_sizes` is a list of neurons for each layer, the first element being the dimension of the input.
        It does not include the last layer.
        """
        super(LaplaceCRPS, self).__init__(layer_sizes)
        self.model = MLP(layer_sizes + [2], **kwargs)

    def get_crps_at_y(self, batch_y, pred_params):
        mus, bs = pred_params[:, 0:1], pred_params[:, 1:]
        crps = bs * (torch.abs(batch_y - mus)/bs + torch.exp(-torch.abs(batch_y - mus)/bs) - 3/4)
        return crps

    def loss(self, batch_y, pred_params):
        return self.get_crps_at_y(
            batch_y, pred_params
        ).mean()  # we should use sum but the mean has more deceent magnitude


class LaplaceGlobalWidth(ProbabilisticMethod, nn.Module):
    def __init__(self, layer_sizes, train_width=True, **kwargs):
        """
        `layer_sizes` is a list of neurons for each layer, the first element being the dimension of the input.
        It does not include the last layer.
        """
        super(LaplaceGlobalWidth, self).__init__()
        self.model = MLP(layer_sizes + [1], **kwargs)
        self.global_width = torch.tensor([1.0])
        self.train_width = train_width
        if train_width:
            self.global_width = nn.Parameter(self.global_width)

    def get_F_at_y(self, batch_y, pred_params):
        mus = pred_params
        bs = self.global_width
        return 0.5 + 0.5 * (2 * (mus < batch_y) - 1) * (
            1 - torch.exp(-torch.abs(mus - batch_y) / bs)
        )

    def get_logscore_at_y(self, batch_y, pred_params):
        self.global_width = self.global_width.to(pred_params.device)
        mus, bs = pred_params, self.global_width
        assert bs > 0, "Width must be positive"
        out = torch.log(2 * bs) + torch.abs(mus - batch_y) / bs
        return out

    def loss(self, batch_y, pred_params):
        return self.get_logscore_at_y(
            batch_y, pred_params
        ).mean()  # sum should be preferred if not for scale

    def forward(self, batch_x):
        return self.model(batch_x)


class MixtureDensityNetwork(ProbabilisticMethod, nn.Module):
    def __init__(self, layer_sizes, n_components, **kwargs):
        """
        `layer_sizes` is a list of neurons for each layer, the first element being the dimension of the input.
        It does not include the last layer.
        """
        super(MixtureDensityNetwork, self).__init__()
        self.model = MLP(layer_sizes + [3 * n_components], **kwargs)
        self.n_components = n_components

    def get_F_at_y(self, batch_y, pred_params):
        pis, mus, sigmas = (
            pred_params[:, : self.n_components],
            pred_params[:, self.n_components : 2 * self.n_components],
            pred_params[:, 2 * self.n_components :],
        )
        assert pis.shape[0] == batch_y.shape[0]
        assert pis.shape[1] == self.n_components
        assert (
            len(batch_y.shape) == 2
        ), f"batch_y.shape is {batch_y.shape} but should be (N, 1)"
        batch_y = batch_y.unsqueeze(1)  # (N, 1, Y)
        pis, mus, sigmas = (
            pis.unsqueeze(2),
            mus.unsqueeze(2),
            sigmas.unsqueeze(2),
        )  # (N, K, 1)
        return (pis * 0.5 * (1 + torch.erf((batch_y - mus) / (sigmas * (2**0.5))))).sum(
            dim=1
        )  # (N, Y)

    def get_logscore_at_y(self, batch_y, pred_params):
        pis, mus, sigmas = (
            pred_params[:, : self.n_components],
            pred_params[:, self.n_components : 2 * self.n_components],
            pred_params[:, 2 * self.n_components :],
        )
        assert pis.shape[0] == batch_y.shape[0]
        assert pis.shape[1] == self.n_components
        assert (
            len(batch_y.shape) == 2
        ), f"batch_y.shape is {batch_y.shape} but should be (N, 1)"
        batch_y = batch_y.unsqueeze(1)  # (B, 1, Y)
        pis, mus, sigmas = (
            pis.unsqueeze(2),
            mus.unsqueeze(2),
            sigmas.unsqueeze(2),
        )  # (B, K, 1)
        log_prob_per_component = (
            -0.5 * (((batch_y - mus) / sigmas) ** 2) - torch.log(sigmas) - 0.5 * log2pi
        )  # (B, K, Y)
        weighted_log_prob = torch.log(pis) + log_prob_per_component
        neg_log_likelihood = -torch.logsumexp(weighted_log_prob, dim=1)  # (B, Y)
        return neg_log_likelihood

    def loss(self, batch_y, pred_params):
        return self.get_logscore_at_y(batch_y, pred_params).mean()

    def forward(self, batch_x):
        params = self.model(batch_x)  # logits
        pis, mus, sigmas = (
            params[:, : self.n_components],
            params[:, self.n_components : 2 * self.n_components],
            params[:, 2 * self.n_components :],
        )
        pis = nn.functional.softmax(pis, dim=1)  # pis must be positive and sum to 1
        sigmas = nn.functional.softplus(sigmas)  # w_b must be positive
        return torch.concatenate([pis, mus, sigmas], dim=1)


class CategoricalCrossEntropy(ProbabilisticMethod, nn.Module):
    def __init__(self, layer_sizes, n_bins, bounds, **kwargs):
        """
        `layer_sizes` is a list of neurons for each layer, the first element being the dimension of the input.
        It does not include the last layer.
        """
        super(CategoricalCrossEntropy, self).__init__()
        self.bin_borders = torch.linspace(bounds[0], bounds[1], n_bins + 1)
        self.B = len(self.bin_borders) - 1
        self.bin_widths = self.bin_borders[1:] - self.bin_borders[:-1]
        assert self.bin_widths.min() > 0, "Bin borders must be strictly increasing"
        self.model = MLP(layer_sizes + [self.B], **kwargs)

    def prepare_params(self, pred_params):
        return dict(
            cdf_at_borders=None,
            bin_masses=pred_params,
            bin_borders=self.bin_borders.reshape(1, -1),
        )

    def get_F_at_y(self, batch_y, pred_params):
        return get_F_at_y_PL(batch_y, **self.prepare_params(pred_params))

    def get_logscore_at_y(self, batch_y, pred_params):
        return get_logscore_at_y_PL(batch_y, **self.prepare_params(pred_params))

    def loss(self, batch_y, pred_params):
        return self.get_logscore_at_y(batch_y, pred_params).sum()

    def forward(self, batch_x):
        logits = self.model(batch_x)
        masses = nn.functional.softmax(logits, dim=1)
        return masses


class PinballLoss(ProbabilisticMethod, nn.Module):
    def __init__(
        self, layer_sizes, n_quantile_levels, bounds, predict_residuals=False, **kwargs
    ):
        """
        `layer_sizes` is a list of neurons for each layer, the first element being the dimension of the input.
        It does not include the last layer.
        """
        super(PinballLoss, self).__init__()
        quantile_levels = torch.linspace(0, 1, n_quantile_levels + 2)[1:-1]
        self.quantile_levels = torch.sort(quantile_levels)[0]
        assert self.quantile_levels.min() > 0, "Quantiles must be in [0, 1]"
        assert self.quantile_levels.max() < 1, "Quantiles must be in [0, 1]"
        self.lower, self.upper = bounds
        self.lower, self.upper = torch.tensor(self.lower), torch.tensor(self.upper)
        self.quantile_levels = torch.concatenate(
            (torch.tensor([0]), self.quantile_levels, torch.tensor([1]))
        )
        self.B = len(self.quantile_levels) - 1
        self.model = MLP(layer_sizes + [len(quantile_levels)], **kwargs)
        self.predict_residuals = predict_residuals
        self.do_sort = True  # because we don't care about the gradient

    def prepare_params(self, pred_params):
        self.lower, self.upper = self.lower.to(pred_params.device), self.upper.to(
            pred_params.device
        )
        self.quantile_levels = self.quantile_levels.to(pred_params.device)
        cdf_at_borders = self.quantile_levels.reshape(1, -1)
        bin_masses = None
        N, Q = pred_params.shape  # Q = number of quantiles
        bin_borders = torch.concatenate(
            (
                self.lower.reshape(1, 1).expand(N, 1),
                pred_params,
                self.upper.reshape(1, 1).expand(N, 1),
            ),
            dim=1,
        )
        if self.do_sort:
            bin_borders = torch.sort(bin_borders, dim=1)[
                0
            ]  # we can do this in pinball as we don't care about this gradient
        return dict(
            cdf_at_borders=cdf_at_borders,
            bin_masses=bin_masses,
            bin_borders=bin_borders,
        )

    def get_F_at_y(self, batch_y, pred_params):
        return get_F_at_y_PL(batch_y, **self.prepare_params(pred_params))

    def get_logscore_at_y(self, batch_y, pred_params):
        logscore = get_logscore_at_y_PL(batch_y, **self.prepare_params(pred_params))
        return logscore

    def loss(self, batch_y, pred_params):
        batch_y = batch_y.reshape(-1, 1)
        self.quantile_levels = self.quantile_levels.to(batch_y.device)
        pinball = (self.quantile_levels[1:-1] - 1 * (batch_y < pred_params)) * (
            batch_y - pred_params
        )
        return pinball.sum(dim=1).mean()

    def forward(self, batch_x):
        out = self.model(batch_x)
        if self.predict_residuals:
            residuals = torch.concatenate(
                (out[:, :1], nn.functional.softplus(out[:, 1:])), dim=1
            )
            out = torch.cumsum(residuals, dim=1)
        return out


class CRPSHist(CategoricalCrossEntropy):
    def loss(self, batch_y, pred_params):
        return get_crps_PL(batch_y, **self.prepare_params(pred_params)).mean()


class CRPSQR(PinballLoss):
    def loss(self, batch_y, pred_params):
        self.do_sort = False
        bin_borders = self.prepare_params(pred_params)["bin_borders"]
        self.do_sort = True
        bin_widths = bin_borders[:, 1:] - bin_borders[:, :-1]  # (N, B)
        if (bin_widths < 0).any():  # bins are unordered, crps can't be computed
            return super().loss(batch_y, pred_params)
        else:
            return get_crps_PL(batch_y, **self.prepare_params(pred_params)).mean()


class LogScoreQR(PinballLoss):
    def loss(self, batch_y, pred_params):
        self.do_sort = False
        bin_borders = self.prepare_params(pred_params)["bin_borders"]
        self.do_sort = True
        bin_widths = bin_borders[:, 1:] - bin_borders[:, :-1]  # (N, B)
        if (bin_widths < 0).any():  # bins are unordered, crps can't be computed
            return super().loss(batch_y, pred_params)
        else:
            return get_logscore_at_y_PL(batch_y, **self.prepare_params(pred_params)).mean()


class LogScoreQR2(PinballLoss):
    """This loss doesn't default to pinball when the ordering of the predicted bins isn't right. Instead, it penalizes disorder and monotonizes the borders to compute the logscore. Extremes aren't handled nicely, needs improvement."""
    def loss(self, batch_y, pred_params):
        self.do_sort = False
        bin_borders = self.prepare_params(pred_params)["bin_borders"]
        self.do_sort = True
        bin_widths = bin_borders[:, 1:] - bin_borders[:, :-1]  # (N, B)
        ordering_penalty = torch.nn.functional.relu(-bin_widths).sum()  # those that are negative
        bin_borders = torch.concatenate((bin_borders[:,0:1], bin_borders[:, :-1]+torch.nn.functional.relu(bin_widths)), dim=1)
        return ordering_penalty + get_logscore_at_y_PL(batch_y, **self.prepare_params(pred_params)).mean()




class IQN(ProbabilisticMethod, nn.Module):
    def __init__(self, layer_sizes, n_layers_h=3, cos_n=64, **kwargs):
        # here we init the iqn, which is composed by h and phi. These are separate networks.
        """
        `layer_sizes` is a list of neurons for each layer, the first element being the dimension of the input.
        It does not include the last layer.
        """
        super(IQN, self).__init__()
        self.embedding_dim = layer_sizes[-1]
        self.g = MLP(layer_sizes, **kwargs)
        self.h = MLP(
            [self.embedding_dim] * n_layers_h + [1]
        )  # just two layers as in https://github.com/BY571/IQN-and-Extensions/blob/master/IQN-DQN.ipynb
        self.cos_n = cos_n
        pis = torch.tensor([torch.pi * i for i in range(self.cos_n)]).view(
            1, self.cos_n
        )
        self.register_buffer("pis", pis)
        self.cos_embed = nn.Linear(self.cos_n, self.embedding_dim)

    def sample_taus(self, batch_size, n_taus=8):
        taus = torch.rand(batch_size, n_taus).unsqueeze(2)  # (N, n_taus, 1)
        return taus

    def get_tau_embedding(self, taus):
        # taus must be (N, n_taus, Y)
        taus_shape = taus.shape
        taus = taus.reshape(-1, 1)  # (N*n_taus*Y, 1)
        return nn.functional.relu(
            self.cos_embed(torch.cos(taus * self.pis).view(-1, self.cos_n))
        ).view(*taus_shape, self.embedding_dim)

    def forward(self, batch_x):
        return self.g(batch_x)  # (N, embedding_dim)

    def loss(self, batch_y, pred_params):
        # pred_params is (N, D)
        N, Y = batch_y.shape
        taus = self.sample_taus(batch_y.shape[0]).to(batch_y.device)  # (N, n_taus, 1)
        tau_embedding = self.get_tau_embedding(taus)  # (N, n_taus, 1, embedding_dim)
        assert tau_embedding.shape[2] == 1
        tau_embedding = tau_embedding.squeeze(2)  # (N, n_taus, embedding_dim)
        quantiles = self.h(tau_embedding * pred_params.unsqueeze(1))  # (N, n_taus, 1)
        pinball = (taus - 1 * (batch_y.unsqueeze(1) < quantiles)) * (
            batch_y.unsqueeze(1) - quantiles
        )  # (N, n_taus, Y)
        return pinball.sum(dim=1).mean()

    def prepare_params(self, batch_y, pred_params):
        batch_y = batch_y.contiguous()
        N, Y = batch_y.shape
        D = pred_params.shape[1]
        pred_params = pred_params.expand(N, D)  # (N, D)
        return N, Y, D, batch_y, pred_params

    def get_dist(self, batch_y, pred_params, samples_per_step=8, num_steps=4):
        N, Y, D, batch_y, pred_params = self.prepare_params(batch_y, pred_params)

        def quantile_fn(taus):
            tau_embedding = self.get_tau_embedding(taus)  # (N, n_taus, Y, E)
            return self.h(tau_embedding * pred_params[:, None, None]).squeeze(-1)

        def search_step(lower_taus, upper_taus, y_values):
            taus = (
                torch.linspace(0, 1, samples_per_step)
                .reshape(1, samples_per_step, 1)
                .expand(N, samples_per_step, 1)
                .to(batch_y.device)
            )  # (N, samples_per_step, 1)
            taus = (
                lower_taus + (upper_taus - lower_taus) * taus
            )  # (N, samples_per_step, Y)
            quantiles = quantile_fn(taus)  # (N, samples_per_step, Y)
            right_indices = torch.searchsorted(
                quantiles.permute(0, 2, 1), y_values.unsqueeze(2)
            )  # (N, Y, 1)
            left_indices = right_indices - 1
            right_indices, left_indices = right_indices.squeeze(2).unsqueeze(
                1
            ), left_indices.squeeze(2).unsqueeze(
                1
            )  # (N, 1, Y)
            right_indices, left_indices = right_indices.expand(
                N, samples_per_step, Y
            ), left_indices.expand(
                N, samples_per_step, Y
            )  # (N, samples_per_step, Y)
            new_upper_taus = torch.gather(
                taus, 1, torch.clamp(right_indices, max=samples_per_step - 1)
            )
            new_upper_taus[right_indices > samples_per_step - 1] = 1
            new_lower_taus = torch.gather(taus, 1, torch.clamp(left_indices, min=0))
            new_lower_taus[left_indices < 0] = 0
            return new_lower_taus, new_upper_taus

        # Initial bounds
        lower_taus = torch.zeros((N, 1, Y)).to(batch_y.device)
        upper_taus = torch.ones((N, 1, Y)).to(batch_y.device)

        # Perform search steps
        for _ in range(num_steps):
            lower_taus, upper_taus = search_step(lower_taus, upper_taus, batch_y)

        F_at_y = (lower_taus + upper_taus) / 2
        f_at_y = 1 / ((upper_taus - lower_taus) * Y)

        return F_at_y, f_at_y

    def get_dist2(self, batch_y, pred_params, tau_samples=2001):
        # batch_y is (N, Y)
        # pred_params is (N, D)
        # for each y we need to find the tau that gives the quantile
        # in other words we need to set the output to y and find the best tau. if we assume monotonicity this is a binary search.
        N, Y, D, batch_y, pred_params = self.prepare_params(batch_y, pred_params)

        def quantile_fn(taus):
            tau_embedding = self.get_tau_embedding(
                taus.unsqueeze(-1)
            )  # (N, n_taus, embedding_dim)
            return self.h(tau_embedding * pred_params.unsqueeze(1)).squeeze(
                -1
            )  # (N, n_taus)

        sampled_taus = (
            torch.linspace(0, 1, tau_samples).unsqueeze(0).expand(N, tau_samples)
        ).to(
            batch_y.device
        )  # (N, initial_samples)
        sampled_quantiles = quantile_fn(sampled_taus)  # (N, initial_samples)
        right_taus = torch.searchsorted(sampled_quantiles, batch_y)  # (N, Y)
        left_taus = right_taus - 1
        right_taus, left_taus = right_taus / tau_samples, left_taus / tau_samples
        F_at_y = (left_taus + right_taus) / 2
        f_at_y = (right_taus - left_taus) / (
            sampled_taus[0, 1] - sampled_taus[0, 0]
        )  # (N, Y)
        return F_at_y, f_at_y

    def get_F_at_y(self, batch_y, pred_params):
        return self.get_dist(batch_y, pred_params)[0]

    def get_logscore_at_y(self, batch_y, pred_params):
        return -torch.log(self.get_dist(batch_y, pred_params)[1])


class MCD(CategoricalCrossEntropy):
    def __init__(self, layer_sizes, n_bins, bounds, dropout_p=0, n_preds=100, **kwargs):
        # here we init the iqn, which is composed by h and phi. These are separate networks.
        """
        `layer_sizes` is a list of neurons for each layer, the first element being the dimension of the input.
        It does not include the last layer.
        """
        super(MCD, self).__init__(layer_sizes, n_bins, bounds)
        self.model = MLP(layer_sizes + [1], dropout_p=dropout_p, **kwargs)
        self.mse_loss = nn.MSELoss()
        self.bounds = bounds
        self.dropout_p = dropout_p
        self.n_preds = n_preds
        self.best_std = None

    def forward(self, batch_x):
        preds = self.model(batch_x)  # logits
        return preds

    def predict_ensemble(self, x, std=torch.tensor(0.05)):
        if self.best_std is not None:
            std_ = self.best_std
        else:
            std_ = std
        preds = torch.stack(
            [self.model(x) + torch.normal(0, std_) for _ in range(self.n_preds)],
            dim=1
        )
        # preds is (BS, n_preds, 1)
        # print(f"one prediction is {preds[0, :10]}")
        preds = preds.squeeze(2)  # (BS, n_preds)
        # Calculate histogram
        probs = torch.zeros((preds.shape[0], self.B))  # (BS, num_bins)
        for n in range(preds.shape[0]):
            hist = torch.histc(preds[n], bins=self.B, min=self.bounds[0], max=self.bounds[1])
            probs[n] = hist / hist.sum()
        return probs

    def loss(self, batch_y, pred_params):
        # pred_params is (N, D))
        return self.mse_loss(batch_y, pred_params)

    def turn_on_dropout(self):
        for m in self.model.modules():
            if m.__class__.__name__.startswith('Dropout'):
                m.train()


def handle_input(batch_y, cdf_at_borders, bin_masses, bin_borders):
    # reshape inputs and return shapes too. Returns:
    # batch_y (N, Y)
    # cdf_at_borders (N, B+1)
    # bin_masses (N, B)
    # bin_borders (N, B+1)
    assert not (
        torch.isnan(batch_y).any()
        or (torch.isnan(cdf_at_borders).any() if cdf_at_borders is not None else False)
        or (torch.isnan(bin_masses).any() if bin_masses is not None else False)
        or torch.isnan(bin_borders).any()
    ), "NaN in input"
    assert (bin_masses is None and cdf_at_borders is not None) or (
        bin_masses is not None and cdf_at_borders is None
    )
    batch_y = batch_y.contiguous()
    N, Y = batch_y.shape
    assert (cdf_at_borders is None and bin_masses.shape[0] in [1, N]) or (
        bin_masses is None and cdf_at_borders.shape[0] in [1, N]
    )
    assert bin_borders.shape[0] in [1, N]
    assert bin_borders.shape[1] == (
        cdf_at_borders.shape[1]
        if cdf_at_borders is not None
        else bin_masses.shape[1] + 1
    )
    B = (
        cdf_at_borders.shape[1] - 1
        if cdf_at_borders is not None
        else bin_masses.shape[1]
    )
    # the F is in fact a linear interpolation of the cdf or the quantiles
    if cdf_at_borders is None:
        cdf_at_borders = torch.cat(
            (
                torch.zeros((N, 1), device=batch_y.device),
                torch.cumsum(bin_masses, dim=1),
            ),
            dim=1,
        )  # (N, B+1)
    else:
        cdf_at_borders = cdf_at_borders.expand(N, B + 1).contiguous()
        bin_masses = cdf_at_borders[:, 1:] - cdf_at_borders[:, :-1]  # (N, B)
    cdf_at_borders = cdf_at_borders.float()  # else the comparison below might fail
    bin_borders = bin_borders.expand(N, B + 1).contiguous()
    bin_widths = bin_borders[:, 1:] - bin_borders[:, :-1]  # (N, B)
    assert torch.isclose(cdf_at_borders[0, 0], torch.tensor(0.0)) and torch.isclose(
        cdf_at_borders[-1, -1], torch.tensor(1.0)
    ), f"CDF at borders is {cdf_at_borders[0, 0]} and {cdf_at_borders[-1, -1]} but should be 0 and 1"
    bin_borders = bin_borders.contiguous()
    # send all tensors to the right device
    cdf_at_borders, bin_masses, bin_borders, bin_widths = (
        cdf_at_borders.to(batch_y.device),
        bin_masses.to(batch_y.device),
        bin_borders.to(batch_y.device),
        bin_widths.to(batch_y.device),
    )
    return N, Y, B, batch_y, cdf_at_borders, bin_masses, bin_borders, bin_widths


def get_logscore_at_y_PL(batch_y, cdf_at_borders, bin_masses, bin_borders):
    N, Y, B, batch_y, cdf_at_borders, bin_masses, bin_borders, bin_widths = (
        handle_input(batch_y, cdf_at_borders, bin_masses, bin_borders)
    )
    # the log score of a histogram is the neg log of the pdf
    # the pdf is the mass of the bin divided by the bin width
    if bin_masses is None:
        bin_masses = cdf_at_borders[:, 1:] - cdf_at_borders[:, :-1]  # (1N, B)
    bin_widths = bin_borders[:, 1:] - bin_borders[:, :-1]  # (1N, B)
    bin_densities = bin_masses / bin_widths  # (1N, B)
    bin_densities[torch.isinf(bin_densities)] = 0
    y_bin = torch.clamp(
        torch.searchsorted(
            (
                bin_borders.squeeze()
                if (bin_borders.shape[0] == 1 and Y > 1)
                else bin_borders
            ),
            batch_y,
        )
        - 1,
        0,
        B - 1,
    )  # here we squeeze bin borders because when it has leading shape N it's fine, but when it has leading shape 1 it's not (we need to make it 1d in that case)
    # reshape and compute
    bin_densities = bin_densities.reshape(N, B, 1)
    y_bin = y_bin.reshape(N, 1, y_bin.shape[1])  # (N, 1, Y)
    log_score = -(
        torch.log(bin_densities + 1e-45)
        * (y_bin == torch.arange(B, device=batch_y.device).reshape(1, B, 1))
    ).sum(dim=1)
    return log_score


def get_values_at(tensor, k):
    """k is (N, Y), we index it with n, y.
    We return out[n,y] = tensor[n, k[n, y]]"""
    assert tensor.shape[0] == k.shape[0]
    assert len(k.shape) == 2
    N, Y = k.shape
    return tensor[torch.arange(N).reshape(N, 1).expand(N, Y), k]


def get_F_at_y_PL(batch_y, cdf_at_borders, bin_masses, bin_borders):
    N, Y, B, batch_y, cdf_at_borders, bin_masses, bin_borders, bin_widths = (
        handle_input(batch_y, cdf_at_borders, bin_masses, bin_borders)
    )
    # bin index for each y
    purek = torch.searchsorted(bin_borders, batch_y) - 1
    k = torch.clamp(purek, 0, B - 1)  # (N, Y) or (N,)
    cdf_at_borderk = get_values_at(cdf_at_borders, k)  # (N, Y)
    cdf_at_y = cdf_at_borderk + (
        (
            (batch_y - get_values_at(bin_borders, k))  # (N, Y)
            * (get_values_at(cdf_at_borders, k + 1) - cdf_at_borderk)
            / (get_values_at(bin_widths, k) + 1e-45)
        )
        * (1 * (0 < get_values_at(bin_widths, k)))
    )
    cdf_at_y[purek < 0] = 0
    return cdf_at_y


def get_crps_PL(batch_y, cdf_at_borders, bin_masses, bin_borders):
    # the idea is that we compute the crps for a flexible input
    # batch_y is (N, Y)
    # cdf_at_borders is (N, B+1) or (1, B+1)
    # bin_masses is (N, B) or (1, B)
    # bin_borders is (N, B+1) or (1, B+1)
    # the output should always be (N, Y)
    # what we are computing is (in latex):

    # A = b_B-y
    # B = \sum_{i=1}^{i=B} \int_{b_{i-1}}^{b_i} F(y')^2dy' (`int_Fysquared_bis.sum(dim=1)`)
    # C = \int_{y}^{b_k} F(y')dy'                          (`int_Fy_bis` masked and summed)
    # D = \sum_{i=k+1}^{i=B} \int_{b_{i-1}}^{b_{i}} F(y')dy'

    # crps = A + B - 2 * (C + D)             when b_0 < y < b_B
    # crps = -A + B                          when b_B < y (note that abs(A) = -A in this case and abs(A) = A in the other two cases)
    # crps = A + B - 2 * D_                  when y < b_0  (D_ = `int_Fy_bis.sum(dim=1)`)

    # crps = abs(A) + B - 2 * (C + D) * (1*(y < b_B)))  (with careful treatment of C and D)

    N, Y, B, batch_y, cdf_at_borders, bin_masses, bin_borders, bin_widths = (
        handle_input(batch_y, cdf_at_borders, bin_masses, bin_borders)
    )  # batch_y is (N, Y) and the other are (N, B(+1))
    assert (
        bin_borders == torch.sort(bin_borders, dim=1)[0]
    ).all(), "bin borders must be ordered"
    assert (bin_widths >= 0).all(), "bin borders must be ordered"

    # Compute A
    partA = torch.abs(bin_borders[:, -1:] - batch_y)  # (N, Y)
    # Compute B
    int_Fysquared_bis = (
        -1
        / 3
        * (
            cdf_at_borders[:, :-1] ** 2
            + cdf_at_borders[:, :-1] * cdf_at_borders[:, 1:]
            + cdf_at_borders[:, 1:] ** 2
        )
        * (-bin_widths)
    )  # (N, B)
    partB = int_Fysquared_bis.sum(1, keepdims=True)  # (N, 1)

    # Compute C and D
    int_Fy_bis = (
        (cdf_at_borders[:, :-1] + cdf_at_borders[:, 1:]) / 2 * (bin_widths)
    )  # (N, B)
    # Find the bin index for each y
    purekm1 = (
        torch.searchsorted(bin_borders, batch_y) - 1
    )  # (N, Y)  (starts with 0 (unless y < b_0) and contains the index of the bin y is included in)
    # note that k-1 is the index of the bin that ends at b_k
    km1 = torch.clamp(purekm1, 0, B - 1)  # (N,) or (N, Y)

    cdf_at_borderkm1 = get_values_at(cdf_at_borders, km1)  # (N, Y)
    cdf_at_borderk = get_values_at(cdf_at_borders, km1 + 1)  # (N, Y)
    bin_widths_km1 = get_values_at(
        bin_widths.expand(N, B), km1
    )  # (N, Y)  width of interval [b_km1, b_k] where y is included
    cdf_at_y = cdf_at_borderkm1 + (
        (
            (batch_y - get_values_at(bin_borders, km1))  # (N, Y)
            * (cdf_at_borderk - cdf_at_borderkm1)
            / (bin_widths_km1 + 1e-45)
        )
        * (1 * (0 < bin_widths_km1))
    )  # (N, Y)

    partC = (
        (cdf_at_y + cdf_at_borderk)  # (N, Y)
        / 2
        * (get_values_at(bin_borders, km1 + 1) - batch_y)
    ) * (
        (bin_borders[:, 0:1] < batch_y)
    ).float()  # non-zero if b_0 < y < b_B
    mask = torch.arange(B, device=batch_y.device).reshape(1, 1, B) > purekm1.view(
        N, Y, 1
    )  # (N, Y, B)
    partD = torch.sum(int_Fy_bis.view(N, 1, B) * mask, dim=2)  # (N, Y, B)  # (N, Y)

    crps = (
        partA + partB - 2 * (partC + partD) * (batch_y < bin_borders[:, -1:])
    )  # (N, Y)
    return crps


def test_laplace():
    torch.autograd.set_detect_anomaly(True)
    for fixed_pred_params, method in [
        (torch.tensor([[0.2, 0.5]]), LaplaceLogScore([12, 128, 128])),
        (torch.tensor([[0.2]]), LaplaceGlobalWidth([12, 128, 128])),
        (torch.tensor([[0.2]]), LaplaceGlobalWidth([12, 128, 128], train_width=False)),
    ]:
        method.train()  # try train mode
        batch_x = torch.rand(size=(128, 12))  # dummy input
        pred_params = method(batch_x)  # try forward
        target = torch.rand(size=(128,))  # dummy target
        loss = method.loss(target, pred_params)  # try loss
        # try learning step
        optim = torch.optim.SGD(method.parameters(), lr=1e-3)
        optim.zero_grad()
        loss.backward()
        optim.step()
        # see if the F value is correct
        if isinstance(method, LaplaceGlobalWidth):
            method.global_width.data = torch.tensor([0.5])
        CDFaty = method.get_F_at_y(torch.tensor([[0.7]]), pred_params=fixed_pred_params)
        assert torch.isclose(CDFaty, torch.tensor([[0.816]]), atol=1e-3)
        # see if the f value is correct
        logscoreaty = method.get_logscore_at_y(
            torch.tensor([[0.7]]), pred_params=fixed_pred_params
        )
        assert torch.isclose(logscoreaty, torch.tensor([[1.0]]), atol=1e-3)


def test_gaussian():
    torch.autograd.set_detect_anomaly(True)
    method = MixtureDensityNetwork([12, 128, 128], 2)
    fixed_pred_params = torch.tensor([[0.5, 0.5, 0, 2.0, 1.0, 0.5]]).expand(
        4, 6
    )  # batch size will be 4
    method.train()
    batch_x = torch.rand(size=(128, 12))
    pred_params = method(batch_x)
    target = torch.rand(size=(128, 1))
    loss = method.loss(target, pred_params)
    optim = torch.optim.SGD(method.parameters(), lr=1e-3)
    optim.zero_grad()
    loss.backward()
    optim.step()
    # correct values come from wolframalpha
    # see if the F value is correct
    CDFaty = method.get_F_at_y(
        torch.tensor([-1, 0, 1, 2]).reshape(-1, 1), pred_params=fixed_pred_params
    ).reshape(4)
    assert torch.allclose(
        CDFaty, torch.tensor([0.0793, 0.2500, 0.4320, 0.7386]), atol=1e-3
    )
    # see if the f value is correct
    logscoreaty = method.get_logscore_at_y(
        torch.tensor([-1, 0, 1, 2]).reshape(-1, 1), pred_params=fixed_pred_params
    ).reshape(4)
    assert torch.allclose(
        logscoreaty, torch.tensor([2.1121, 1.6114, 1.7431, 0.8535]), atol=1e-3
    )


def test_categorical_cross_entropy():
    torch.autograd.set_detect_anomaly(True)

    # Assuming `MLP` and `CategoricalCrossEntropy` are defined as shown earlier
    # Setup model
    method = CategoricalCrossEntropy(
        [12, 128, 128], bin_borders=[0.0, 1.0, 2.0, 3.0, 4.0]
    )
    method.train()

    # Fixed predicted parameters for testing (batch size 4, B=4 bins)
    fixed_pred_params = torch.tensor(
        [
            [0.1, 0.2, 0.3, 0.4],  # distribution over bins
            [0.2, 0.2, 0.4, 0.2],
            [0.25, 0.25, 0.25, 0.25],
        ]
    ).expand(3, 4)

    # Create random batch_x for a forward pass
    batch_x = torch.rand(size=(128, 12))
    pred_params = method(batch_x)

    # Create random target values within the range of bin_borders
    target = torch.rand(size=(128, 1)) * 4  # since bin borders range from 0 to 4

    # Calculate loss
    loss = method.loss(target, pred_params)

    # Optimizer setup
    optim = torch.optim.SGD(method.parameters(), lr=1e-3)
    optim.zero_grad()
    loss.backward()
    optim.step()

    # Testing the CDF values
    CDFaty = method.get_F_at_y(
        torch.tensor([0.5, 1.5, 2.5]).reshape(-1, 1), pred_params=fixed_pred_params
    ).reshape(3)
    assert torch.allclose(
        CDFaty, torch.tensor([0.05, 0.3, 0.625]), atol=1e-3
    ), f"CDF values are incorrect: {CDFaty}"

    # Testing the logscore values
    logscoreaty = method.get_logscore_at_y(
        torch.tensor([0.5, 1.5, 2.5]).reshape(-1, 1), pred_params=fixed_pred_params
    ).reshape(3)
    assert torch.allclose(
        logscoreaty, torch.tensor([2.3026, 1.6094, 1.3863]), atol=1e-3
    ), f"Log score values are incorrect: {logscoreaty}"


def test_pinball():
    torch.autograd.set_detect_anomaly(True)

    # Assuming `MLP` and `CategoricalCrossEntropy` are defined as shown earlier
    # Setup model
    method = PinballLoss(
        [12, 128, 128], quantile_levels=[0.2, 0.5, 0.8], bounds=[0.0, 1.0]
    )
    method.train()

    # Fixed predicted parameters for testing (batch size 3, B=4 bins)
    fixed_pred_params = torch.tensor(
        [
            [0.2, 0.5, 0.8],  # distribution over bins
            [0.2, 0.8, 0.9],
            [0.4, 0.5, 0.6],
        ]
    ).expand(3, 3)

    # Create random batch_x for a forward pass
    batch_x = torch.rand(size=(128, 12))
    pred_params = method(batch_x)

    # Create random target values within the range of bin_borders
    target = torch.rand(size=(128, 1))  # since bin borders range from 0 to 4

    # Calculate loss
    loss = method.loss(target, pred_params)

    # Optimizer setup
    optim = torch.optim.SGD(method.parameters(), lr=1e-3)
    optim.zero_grad()
    loss.backward()
    optim.step()

    # Testing the CDF values
    CDFaty = method.get_F_at_y(
        torch.tensor([0.1, 0.5, 0.6]).reshape(-1, 1), pred_params=fixed_pred_params
    ).reshape(3)
    assert torch.allclose(
        CDFaty, torch.tensor([0.1, 0.35, 0.8]), atol=1e-3
    ), f"CDF values are incorrect: {CDFaty}"

    # Testing the logscore values
    logscoreaty = method.get_logscore_at_y(
        torch.tensor([0.1, 0.5, 0.6]).reshape(-1, 1), pred_params=fixed_pred_params
    ).reshape(3)
    assert torch.allclose(
        logscoreaty, torch.tensor([0, 0.6931, -1.0986]), atol=1e-3
    ), f"Log score values are incorrect: {logscoreaty}"


def test_crps():
    import numpy as np

    bs = np.array([0, 0.25, 0.5, 0.75, 1])
    B = len(bs) - 1
    pdf = [0.85, 0.25, 0.45, 0.25]
    pdf = pdf / np.sum(pdf)
    y = 0.3

    assert B == len(pdf)

    def integrate(low, high, points, func):
        dx = (high - low) / (points - 1)
        values = [func(low + i * dx) for i in range(points)]
        return np.trapz(values, dx=dx)

    cdf_values = np.array([0] + list(np.cumsum(pdf)))

    def cdf_func(x):
        return np.interp(x, bs, cdf_values)

    sq_diff = lambda x: (cdf_func(x) - 1 * (y <= x)) ** 2
    print("crps:", integrate(-1, 1, 100000, sq_diff))

    numerical = CategoricalCrossEntropy(
        layer_sizes=[1], bin_borders=bs
    ).get_numerical_CRPS(
        batch_y=torch.tensor([[y]]),
        pred_params=torch.tensor(pdf).view(1, -1),
        lower=-1,
        upper=1,
        count=10000,
    )
    print("our numerical crps", numerical)

    ourcrps = get_crps_PL(
        batch_y=torch.tensor([[y]]),
        cdf_at_borders=torch.tensor(np.array([cdf_values])),
        bin_masses=None,
        bin_borders=torch.tensor(np.array([bs])),
    )
    print("our crps:", ourcrps)


def test_all():
    test_laplace()
    test_gaussian()
    test_categorical_cross_entropy()
    test_pinball()
    test_crps()


if __name__ == "__main__":
    test_all()

method_names = [
    "laplacescore",
    "laplacecrps",
    "laplacewb",
    "mdn",
    "ce",
    "pinball",
    "crpshist",
    "crpsqr",
    "iqn",
]


def get_method(method_name):
    if method_name == "laplacescore":
        return LaplaceLogScore
    elif method_name == "laplacecrps":
        return LaplaceCRPS
    elif method_name == "laplacewb":
        return LaplaceGlobalWidth
    elif method_name == "mdn":
        return MixtureDensityNetwork
    elif method_name == "ce":
        return CategoricalCrossEntropy
    elif method_name == "pinball":
        return PinballLoss
    elif method_name == "crpshist":
        return CRPSHist
    elif method_name == "crpsqr":
        return CRPSQR
    elif method_name == "logscoreqr":
        return LogScoreQR
    elif method_name == "iqn":
        return IQN
    elif method_name == "mcd":
        return MCD
    else:
        raise ValueError(f"Unknown method name {method_name}")<|MERGE_RESOLUTION|>--- conflicted
+++ resolved
@@ -22,10 +22,6 @@
                 layers.append(
                     nn.Dropout(p=self.dropout_p)
                 )
-<<<<<<< HEAD
-=======
-        # layers.append(nn.Sigmoid())
->>>>>>> 8269d73f
         self.network = nn.Sequential(*layers)
 
     def forward(self, x):
