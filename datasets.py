--- conflicted
+++ resolved
@@ -185,15 +185,11 @@
 def get_dataset(dataset_name, **kwargs):
     if dataset_name == "bishop_toy":
         return BishopToy(**kwargs)
-<<<<<<< HEAD
     elif dataset_name in ucireponames.values():
-        return UCIRepoDataset(dataset_name)
+        return UCIRepoDataset(dataset_name, **kwargs)
     else:
         raise ValueError(f"Unknown dataset {dataset_name}")
-=======
-    elif dataset_name in ucireponames:
-        return UCIRepoDataset(ucireponames[dataset_name], **kwargs)
->>>>>>> 563e24df
+
 
 
 # # load once
