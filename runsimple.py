--- conflicted
+++ resolved
@@ -115,11 +115,7 @@
             optimizer.step()
             loss_value = loss.item()
 
-<<<<<<< HEAD
-            if (global_step + 1) % val_every == 0:
-=======
-            if val_every is not None and (global_step + 1) % val_every == 0:
->>>>>>> fbf6d73e
+            if (val_every is not None) and ((global_step + 1) % val_every == 0):
                 val_scores = validate(traindl, valdl, model, optimizer, device)
                 for score_name, score_value in val_scores.items():
                     if score_name.startswith("_alphas"):
